--- conflicted
+++ resolved
@@ -2,11 +2,6 @@
 # This agents just randomnly picks actions. No learning
 import sys
 import logging
-<<<<<<< HEAD
-=======
-import os
-from random import choice
->>>>>>> d15cf5c6
 import argparse
 import numpy as np
 import mlflow
@@ -14,14 +9,8 @@
 from random import choice
 from AIDojoCoordinator.game_components import Action, Observation, AgentStatus
 
-<<<<<<< HEAD
 sys.path.append(path.dirname(path.dirname(path.dirname(path.abspath(__file__) ))))
-=======
-# This is used so the agent can see the environment and game components
-sys.path.append(os.path.dirname(os.path.dirname(os.path.dirname(os.path.dirname(os.path.dirname(os.path.abspath(__file__) ) ) ))))
-sys.path.append(os.path.dirname(os.path.dirname(os.path.dirname(os.path.abspath(__file__) ))))
-
->>>>>>> d15cf5c6
+
 # with the path fixed, we can import now
 from base_agent import BaseAgent
 from agent_utils import generate_valid_actions
@@ -140,11 +129,7 @@
                 end = observation.end
                 info = observation.info
 
-<<<<<<< HEAD
                 if observation.info and observation.info['end_reason'] == AgentStatus.Fail:
-=======
-                if observation.info and observation.info['end_reason'] == 'blocked':
->>>>>>> d15cf5c6
                     detected +=1
                     num_detected_steps += [num_steps]
                     num_detected_returns += [reward]
