# Authors:    Sebastian Garcia. sebastian.garcia@agents.fel.cvut.cz
# This is the conceptual Q-learning attacking agent.
# It uses concepts instead of IP addresses to learn the Q-table.

from collections import namedtuple
import sys
import numpy as np
import random
import pickle
import argparse
import logging
import subprocess
import time
import mlflow
import wandb

from os import path, makedirs
# with the path fixed, we can import now
from AIDojoCoordinator.game_components import Action, Observation, GameState, AgentStatus, ActionType
from NetSecGameAgents.agents.base_agent import BaseAgent
from NetSecGameAgents.agents.agent_utils import state_as_ordered_string, convert_ips_to_concepts, convert_concepts_to_actions, generate_valid_actions_concepts
from concept_mapping_logger import ConceptMappingLogger

class QAgent(BaseAgent):

    def __init__(self, host, port, role="Attacker", alpha=0.1, gamma=0.6, epsilon_start=0.9, epsilon_end=0.1, epsilon_max_episodes=5000, apm_limit:int=None) -> None:
        super().__init__(host, port, role)
        self.alpha = alpha
        self.gamma = gamma
        self.q_values = {}
        self._str_to_id = {}
        self.epsilon_start = epsilon_start
        self.epsilon_end = epsilon_end
        self.epsilon_max_episodes = epsilon_max_episodes
        self.current_epsilon = epsilon_start
        self._apm_limit = apm_limit
        if self._apm_limit:
            self.inter_action_interval = 60/apm_limit
        else:
            self.inter_action_interval = 0
        # Store the concepts that got acted on
        self.actions_history = set()
        # store the last state seen, so we know if there was a change or not
        self.previous_state = None
        # Enhanced logging
        self.concept_logger = None

    def store_q_table(self, strpath, filename):
        """ Store the q table on disk """
        # path.join(path.dirname(path.abspath(__file__)), "logs")
        if not path.exists(strpath):
            makedirs(strpath)
        with open(strpath+filename, "wb") as f:
            data = {"q_table":self.q_values, "state_mapping": self._str_to_id}
            pickle.dump(data, f)

    def load_q_table(self,filename):
        """ Load the q table from disk """
        try:
            with open(filename, "rb") as f:
                data = pickle.load(f)
                self.q_values = data["q_table"]
                self._str_to_id = data["state_mapping"]
            self._logger.info(f'Successfully loading file {filename}')
        except Exception as e:
            self._logger.info(f'Error loading file {filename}. {e}')
            sys.exit(-1)

    def get_state_id(self, state:GameState) -> int:
        """ For each state, get a unique id number """
        # Here the state has to be ordered, so different orders are not taken as two different states.
        state_str = state_as_ordered_string(state)
        if state_str not in self._str_to_id:
            self._str_to_id[state_str] = len(self._str_to_id) 
        return self._str_to_id[state_str]
    
    def max_action_q(self, concept_observation:Observation) -> Action:
        """ Get the action that maximices the q_value for a given observation """
        state = concept_observation.observation.state
        actions = generate_valid_actions_concepts(state, self.actions_history)
        state_id = self.get_state_id(state)
        tmp = dict(((state_id, a), self.q_values.get((state_id, a), 0)) for a in actions)
        if not tmp:
            # tmp is empty, meaning there are no actions to take!
            return None
        return tmp[max(tmp,key=tmp.get)] #return maximum Q_value for a given state (out of available actions)
   
    def select_action(self, observation:Observation, testing=False) -> tuple:
        """ Select the action according to the algorithm """
        state = observation.state
        actions = generate_valid_actions_concepts(state, self.actions_history)
        state_id = self.get_state_id(state)
        
        # E-greedy play. If the random number is less than the e, then choose random to explore.
        # But do not do it if we are testing a model. In testing is always exploit so it is deterministic. 
        # Epsilon 0 means only exploit, which is very good if the env does not change.
        if random.uniform(0, 1) <= self.current_epsilon and not testing:
            # We are training
            # Random choose an ation from the list of actions?
            action = random.choice(list(actions))
            if (state_id, action) not in self.q_values:
                self.q_values[state_id, action] = 0
            return action, state_id
        else: 
            # Here we can be during training outside the e-greede, or during testing
            # Select the action with highest q_value, or random pick to break the ties
            # The default initial q-value for a (state, action) pair is 0.
            initial_q_value = 0
            tmp = dict(((state_id, action), self.q_values.get((state_id, action), initial_q_value)) for action in actions)
            ((state_id, action), value) = max(tmp.items(), key=lambda x: (x[1], random.random()))
            try:
                self.q_values[state_id, action]
            except KeyError:
                self.q_values[state_id, action] = 0
            return action, state_id

    def enable_enhanced_logging(self, verbose=True):
        """Enable enhanced concept mapping logging"""
        self.concept_logger = ConceptMappingLogger(self._logger, verbose)

    def recompute_reward(self, observation: Observation) -> Observation:
        """
        Redefine how this agent recomputes its inner reward
        """
        state = observation.state
        end = observation.end
        info = observation.info
        reward = observation.reward # Just to pass it over in the first observation

        # The first observation from the env does not have an end reson yet
        try:
            if info and info['end_reason'] == AgentStatus.Fail:
                reward = -1000
            elif info and info['end_reason'] == AgentStatus.Success:
                reward = 1000
            elif info and info['end_reason'] == AgentStatus.TimeoutReached:
                reward = -100
            elif state == self.previous_state: # This is not good and the agent should learn to avoid these actions
                reward = -100
            else:
                reward = -1
            self.previous_state = state
        except KeyError:
            pass

        new_observation = Observation(state, reward, end, info)
        return new_observation

    def update_epsilon_with_decay(self, episode_number)->float:
        """ 
        Decay the epsilon 
        """
        decay_rate = np.max([(self.epsilon_max_episodes - episode_number) / self.epsilon_max_episodes, 0])
        new_eps = (self.epsilon_start - self.epsilon_end ) * decay_rate + self.epsilon_end
        self.logger.debug(f"Updating epsilon - new value:{new_eps}")
        return new_eps
    
    def remember_action(self, concept_action):
        """ 
        Mark the action as done, so it is not repeated
        """
        self.actions_history.add(concept_action)
        
    
    def play_game(self, concept_observation, episode_num, testing=False):
        """
        Only play one episode of the game.

        The main function for the gameplay. Handles the main interaction loop.
        The conversion from IPs to concepts is done here, so the agent can use concepts
        Observation is in concepts
        episode_num is used to update the epsilon value at the end of the episode.
        """
        num_steps = 0

        # Run the whole episode
        while not concept_observation.observation.end:
            # Store steps so far
            num_steps += 1
            if self.concept_logger:
                self.concept_logger.set_episode_step(episode_num, num_steps)
            start_time = time.time()
            # Get next action. If we are not training, selection is different, so pass it as argument
            concept_action, state_id = self.select_action(concept_observation.observation, testing)
            self.logger.info(f"\n\n ==================================== \n\n[+] Concept Action selected:{concept_action}")

            # Convert the action with concepts to the action with IPs
            action = convert_concepts_to_actions(concept_action, concept_observation, self.concept_logger)
            self.logger.info(f"\n[+] Real Action selected:{action}")

            if self.concept_logger:
                self.concept_logger.log_action_history_update(concept_action, self.actions_history)
            self.remember_action(concept_action)

            # Perform the action and observe next observation
            # This observation is in IPs
            observation = self.make_step(action)
            self.logger.info(f"\n[+] State after action:{observation}")

            # Recompute the rewards
            observation = self.recompute_reward(observation)

            # Convert the observation to conceptual observation
            # From now one the observation will be in concepts
            concept_observation = convert_ips_to_concepts(observation, self.logger, self.concept_logger)
           
            #concept_observation = self.recompute_reward(concept_observation)
            self.logger.info(f"\n[+] Reward of last action (after reward engineering): {concept_observation.observation.reward}")

            # Update the Q-table
            if not testing:
                # If we are training update the Q-table. If in testing do not update, so no learning in testing.
                max_action = self.max_action_q(concept_observation)
                if max_action == None:
                    # There are no more actions to take. 
                    self.logger.info(f"\n[+] We run out of actions.")
                    return None, num_steps
                old_q = self.q_values[state_id, concept_action]
                self.q_values[state_id, concept_action] += self.alpha * (concept_observation.observation.reward + max_action) - self.q_values[state_id, concept_action]
                new_q = self.q_values[state_id, concept_action]
                if self.concept_logger:
                    self.concept_logger.log_q_value_update(
                        state_id, concept_action, old_q, new_q,
                        concept_observation.observation.reward, max_action, self.alpha, self.gamma
                    )

            # Check the apm (actions per minute)
            if self._apm_limit:
                elapsed_time = time.time() - start_time
                remaining_time = self.inter_action_interval - elapsed_time
                if remaining_time > 0:
                    # We still have some time in this interval, but we can not
                    # take more actions. So wait until the next interval starts
                    self._logger.debug(f"Waiting for {remaining_time}s before next action.")
                    time.sleep(remaining_time)
                start_time = time.time()

        # update epsilon value
        if not testing:
            self.current_epsilon = self.update_epsilon_with_decay(episode_num)

<<<<<<< HEAD
        # This will be the last observation played before returning
=======
        # Log episode summary
        if self.concept_logger:
            end_reason = "success" if observation and observation.info and observation.info.get('end_reason') == AgentStatus.Success else \
                        "detected" if observation and observation.info and observation.info.get('end_reason') == AgentStatus.Fail else \
                        "timeout" if observation and observation.info and observation.info.get('end_reason') == AgentStatus.TimeoutReached else "unknown"
            reward = observation.reward if observation else 0
            self.concept_logger.log_episode_summary(
                episode_num, num_steps, reward, len(self.q_values), self.current_epsilon, end_reason
            )

        # This will be the last observation played before the reset
>>>>>>> a4340e78
        return observation, num_steps

if __name__ == '__main__':
    parser = argparse.ArgumentParser('You can train the agent, or test it. \n Test is also to use the agent. \n During training and testing the performance is logged.')
    parser.add_argument("--host", help="Host where the game server is", default="127.0.0.1", action='store', required=False)
    parser.add_argument("--port", help="Port where the game server is", default=9000, type=int, action='store', required=False)
    parser.add_argument("--episodes", help="Sets number of episodes to run.", default=15000, type=int)
    parser.add_argument("--test_each", help="Evaluate the performance every this number of episodes. During training and testing.", default=1000, type=int)
    parser.add_argument("--test_for", help="Evaluate the performance for this number of episodes each time. Only during training.", default=250, type=int)
    parser.add_argument("--epsilon_start", help="Sets the start epsilon for exploration during training.", default=0.9, type=float)
    parser.add_argument("--epsilon_end", help="Sets the end epsilon for exploration during training.", default=0.1, type=float)
    parser.add_argument("--epsilon_max_episodes", help="Max episodes for epsilon to reach maximum decay", default=8000, type=int)
    parser.add_argument("--gamma", help="Sets gamma discount for Q-learing during training.", default=0.9, type=float)
    parser.add_argument("--alpha", help="Sets alpha for learning rate during training.", default=0.1, type=float)
    parser.add_argument("--logdir", help="Folder to store logs", default=path.join(path.dirname(path.abspath(__file__)), "logs"))
    parser.add_argument("--models_dir", help="Folder to store models", default=path.join(path.dirname(path.abspath(__file__)), "models"))
    parser.add_argument("--previous_model", help="Load the previous model. If training, it will start from here. If testing, will use to test.", type=str)
    parser.add_argument("--testing", help="Test the agent. No train.", default=False, type=bool)
    parser.add_argument("--experiment_id", help="Id of the experiment to record into Mlflow and/or Wandb.", default='', type=str)
    # Logging platform selection arguments
    parser.add_argument("--use_mlflow", help="Enable MLflow logging.", action='store_true')
    parser.add_argument("--disable_wandb", help="Disable Wandb logging (enabled by default).", action='store_true')
    # Wandb-specific arguments
    parser.add_argument("--wandb_project", help="Wandb project name.", default="netsec-conceptual-qlearning", type=str)
    parser.add_argument("--wandb_entity", help="Wandb team/user name.", default=None, type=str)
    parser.add_argument("--wandb_mode", help="Wandb logging mode (online/offline).", default="online", type=str)
    parser.add_argument("--wandb_group", help="Wandb group name for organizing runs.", default=None, type=str)
    parser.add_argument("--store_actions", help="Store actions in the log file q_agents_actions.log.", default=False, type=bool)
    parser.add_argument("--store_models_every", help="Store a model to disk every these number of episodes.", default=2000, type=int)
    parser.add_argument("--env_conf", help="Configuration file of the env. Only for logging purposes.", required=False, default='./env/netsecenv_conf.yaml', type=str)
    parser.add_argument("--early_stop_threshold", help="Threshold for win rate for testing. If the value goes over this threshold, the training is stopped. Defaults to 95 (mean 95%% perc)", required=False, default=95, type=float)
    parser.add_argument("--apm", help="Maximum actions per minute", default=1000000, type=int, required=False)
    parser.add_argument("--enhanced_logging", help="Enable enhanced concept mapping logging", default=False, action='store_true')
    args = parser.parse_args()

    # Check that the directory for the logs exist
    if not path.exists(args.logdir):
        makedirs(args.logdir)
    log_level = logging.INFO if args.enhanced_logging else logging.ERROR
    logging.basicConfig(filename=path.join(args.logdir, "conceptual_q_agent.log"), filemode='w', format='%(asctime)s %(name)s %(levelname)s %(message)s', datefmt='%H:%M:%S',level=log_level)

    # Create agent object
    agent = QAgent(args.host, args.port, alpha=args.alpha, gamma=args.gamma, epsilon_start=args.epsilon_start, epsilon_end=args.epsilon_end, epsilon_max_episodes=args.epsilon_max_episodes, apm_limit=args.apm)
    
    if args.enhanced_logging:
        agent.enable_enhanced_logging(verbose=True)

    # Set logging platform usage based on flags
    # MLflow is disabled by default, wandb is enabled by default
    args.use_wandb = not args.disable_wandb
    
    # Validate logging platform selection
    if not args.use_mlflow and not args.use_wandb:
        agent._logger.warning("No logging platform selected. Enabling Wandb by default.")
        args.use_wandb = True
    
    # Early stop flag. Used to stop the training if the win rate goes over a threshold.
    early_stop = False

    # If there is a previous model passed. Always use it for both training and testing.
    if args.previous_model:
        # Load table
        agent._logger.info(f'Loading the previous model in file {args.previous_model}')
        try:
            agent.load_q_table(args.previous_model)
        except FileNotFoundError:
            message = f'Problem loading the file: {args.previous_model}'
            agent._logger.info(message)
            print(message)


    # Set mlflow for local tracking
    if not args.testing:
        # Experiment name        
        experiment_name = "Training and Eval of Conceptual Q-learning Agent"
        if args.use_mlflow:
            mlflow.set_experiment(experiment_name)
    elif args.testing:
        # Experiment name        
        experiment_name = "Testing of Conceptual Q-learning Agent against defender agent"
        if args.use_mlflow:
            mlflow.set_experiment(experiment_name)

    # This code runs for both training and testing. 
    # How ti works:
    # - Train for --episodes episodes
    # - Every --test_each 'episodes' stop training and start testin
    # - Test for --test_for episodes
    # - When each episode finishes you have: steps played, return, win/lose.
    # - For each episode, store all values and compute the avg and std of each of them
    # - Every --test_for episodes and at the end of the testing, report results in log file, mlflow and console.

    # Register the agent
    # Obsservation is in IPs
    observation = agent.register()
    if not observation:
        raise Exception("Problem registering the agent")
    # Convert the obvervation to conceptual observation
    concept_observation = convert_ips_to_concepts(observation, agent._logger, agent.concept_logger)
    # From now one the observation will be in concepts

    # Start the train/eval/test loop
    try:
        # Initialize wandb if enabled
        if args.use_wandb:
            wandb.init(
                entity=args.wandb_entity,
                project=args.wandb_project,
                group=args.wandb_group,
                name=f"ConceptualQ-{experiment_name}.ID{args.experiment_id}",
                mode=args.wandb_mode
            )
        
        # Start MLflow run if enabled
        if args.use_mlflow:
            mlflow_run = mlflow.start_run(run_name=experiment_name + f'. ID {args.experiment_id}')
        else:
            mlflow_run = None
        
        try:
            # To keep statistics of each episode
            wins = 0
            detected = 0
            max_steps = 0
            num_win_steps = []
            num_detected_steps = []
            num_max_steps_steps = []
            num_detected_returns = []
            num_win_returns = []
            num_max_steps_returns = []

            # Get git commit information
            netsecenv_command = "cd ..; git rev-parse HEAD"
            netsecenv_git_result = subprocess.run(netsecenv_command, shell=True, capture_output=True, text=True).stdout
            agents_command = "git rev-parse HEAD"
            agents_git_result = subprocess.run(agents_command, shell=True, capture_output=True, text=True).stdout
            agent._logger.info(f'Using commits. NetSecEnv: {netsecenv_git_result}. Agents: {agents_git_result}')
            
            # Log configuration to MLflow if enabled
            if args.use_mlflow:
                mlflow.set_tag("experiment_name", experiment_name)
                mlflow.set_tag("notes", "This is a training and evaluation of the conceptual Q-learning agent.")
                if args.previous_model:
                    mlflow.set_tag("Previous q-learning model loaded", str(args.previous_model))
                mlflow.log_param("alpha", args.alpha)
                mlflow.log_param("epsilon_start", args.epsilon_start)
                mlflow.log_param("epsilon_end", args.epsilon_end)
                mlflow.log_param("epsilon_max_episodes", args.epsilon_max_episodes)
                mlflow.log_param("gamma", args.gamma)
                mlflow.log_param("Episodes", args.episodes)
                mlflow.log_param("Test each", str(args.test_each))
                mlflow.log_param("Test for", str(args.test_for))
                mlflow.log_param("Testing", str(args.testing))
                mlflow.set_tag("NetSecEnv commit", netsecenv_git_result)
                mlflow.set_tag("Agents commit", agents_git_result)
                # Log the env conf
                try:
                    mlflow.log_artifact(args.env_conf)
                except Exception as e:
                    agent._logger.warning(f"Could not log env config file to MLflow: {e}")
            
            # Log configuration to Wandb if enabled
            if args.use_wandb:
                wandb.config.update({
                    "alpha": args.alpha,
                    "gamma": args.gamma,
                    "epsilon_start": args.epsilon_start,
                    "epsilon_end": args.epsilon_end,
                    "epsilon_max_episodes": args.epsilon_max_episodes,
                    "episodes": args.episodes,
                    "test_each": args.test_each,
                    "test_for": args.test_for,
                    "testing": args.testing,
                    "experiment_name": experiment_name,
                    "agent_type": "conceptual_q_learning",
                    "concept_mapping": "stable_hosts",
                    "netsecenv_commit": netsecenv_git_result.strip(),
                    "agents_commit": agents_git_result.strip()
                })
                
                if args.previous_model:
                    wandb.config.update({"previous_model_loaded": str(args.previous_model)})
                
                # Log the env conf
                try:
                    if path.exists(args.env_conf):
                        wandb.save(args.env_conf, base_path=path.dirname(path.abspath(args.env_conf)))
                    else:
                        agent._logger.warning(f"Environment config file not found: {args.env_conf}")
                        wandb.config.update({"env_conf_path": args.env_conf})
                except Exception as e:
                    agent._logger.warning(f"Could not save env config file to Wandb: {e}")
                    wandb.config.update({"env_conf_path": args.env_conf})
            agent._logger.info(f'Epsilon Start: {agent.epsilon_start}')
            agent._logger.info(f'Epsilon End: {agent.epsilon_end}')
            agent._logger.info(f'Epsilon Max Episodes: {agent.epsilon_max_episodes}')

            # Start training
            for episode in range(1, args.episodes + 1):
                if not early_stop:
                    # Play 1 episode only
                    observation, num_steps = agent.play_game(concept_observation, testing=args.testing, episode_num=episode)       

                    # Do we have a good observation? It can be that it run of of actions and observation is None
                    if observation:
                        state = observation.state
                        reward = observation.reward
                        end = observation.end
                        info = observation.info

                        if observation.info and observation.info['end_reason'] == AgentStatus.Fail:
                            detected +=1
                            num_detected_steps += [num_steps]
                            num_detected_returns += [reward]
                        elif observation.info and observation.info['end_reason'] == AgentStatus.Success:
                            wins += 1
                            num_win_steps += [num_steps]
                            num_win_returns += [reward]
                        elif observation.info and observation.info['end_reason'] == AgentStatus.TimeoutReached:
                            max_steps += 1
                            num_max_steps_steps += [num_steps]
                            num_max_steps_returns += [reward]

                        if args.testing:
                            agent._logger.error(f"Testing episode {episode}: Steps={num_steps}. Reward {reward}. States in Q_table = {len(agent.q_values)}")
                        elif not args.testing:
                            agent._logger.error(f"Training episode {episode}: Steps={num_steps}. Reward {reward}. States in Q_table = {len(agent.q_values)}")

                    # Reset the game here, after we analyzed the data of the last observation.
                    # After each episode we need to reset the game 
                    observation = agent.request_game_reset()
                    # Reset the history of actions
                    agent.actions_history = set()

                    # Convert the obvervation to conceptual observation
                    concept_observation = convert_ips_to_concepts(observation, agent._logger, agent.concept_logger)
                    # From now one the observation will be in concepts

                    eval_win_rate = (wins/episode) * 100
                    eval_detection_rate = (detected/episode) * 100
                    eval_average_returns = np.mean(num_detected_returns + num_win_returns + num_max_steps_returns)
                    eval_std_returns = np.std(num_detected_returns + num_win_returns + num_max_steps_returns)
                    eval_average_episode_steps = np.mean(num_win_steps + num_detected_steps + num_max_steps_steps)
                    eval_std_episode_steps = np.std(num_win_steps + num_detected_steps + num_max_steps_steps)
                    eval_average_win_steps = np.mean(num_win_steps)
                    eval_std_win_steps = np.std(num_win_steps)
                    eval_average_detected_steps = np.mean(num_detected_steps)
                    eval_std_detected_steps = np.std(num_detected_steps)
                    eval_average_max_steps_steps = np.mean(num_max_steps_steps)
                    eval_std_max_steps_steps = np.std(num_max_steps_steps)

                    # Now Test, log and report. This happens every X training episodes
                    # If we are in training mode, we test for --test_for episodes
                    # If we are testing mode, this stop is not necessary since the model does not change as in training.
                    if episode % args.test_each == 0 and episode != 0 and not args.testing:
                        # First report performance of trained model up to here
                        text = f'''Performance after {episode} training episodes.
                            Wins={wins},
                            Detections={detected},
                            winrate={eval_win_rate:.3f}%,
                            detection_rate={eval_detection_rate:.3f}%,
                            average_returns={eval_average_returns:.3f} +- {eval_std_returns:.3f},
                            average_episode_steps={eval_average_episode_steps:.3f} +- {eval_std_episode_steps:.3f},
                            average_win_steps={eval_average_win_steps:.3f} +- {eval_std_win_steps:.3f},
                            average_detected_steps={eval_average_detected_steps:.3f} +- {eval_std_detected_steps:.3f}
                            average_max_steps_steps={eval_std_max_steps_steps:.3f} +- {eval_std_max_steps_steps:.3f},
                            epsilon={agent.current_epsilon}
                            '''
                        agent._logger.info(text)
                        
                        # Log evaluation metrics to MLflow if enabled
                        if args.use_mlflow:
                            mlflow.log_metric("eval_avg_win_rate", eval_win_rate, step=episode)
                            mlflow.log_metric("eval_avg_detection_rate", eval_detection_rate, step=episode)
                            mlflow.log_metric("eval_avg_returns", eval_average_returns, step=episode)
                            mlflow.log_metric("eval_std_returns", eval_std_returns, step=episode)
                            mlflow.log_metric("eval_avg_episode_steps", eval_average_episode_steps, step=episode)
                            mlflow.log_metric("eval_std_episode_steps", eval_std_episode_steps, step=episode)
                            mlflow.log_metric("eval_avg_win_steps", eval_average_win_steps, step=episode)
                            mlflow.log_metric("eval_std_win_steps", eval_std_win_steps, step=episode)
                            mlflow.log_metric("eval_avg_detected_steps", eval_average_detected_steps, step=episode)
                            mlflow.log_metric("eval_std_detected_steps", eval_std_detected_steps, step=episode)
                            mlflow.log_metric("eval_avg_max_steps_steps", eval_average_max_steps_steps, step=episode)
                            mlflow.log_metric("eval_std_max_steps_steps", eval_std_max_steps_steps, step=episode)
                            mlflow.log_metric("current_epsilon", agent.current_epsilon, step=episode)
                            mlflow.log_metric("current_episode", episode, step=episode)
                        
                        # Log evaluation metrics to Wandb if enabled
                        if args.use_wandb:
                            wandb.log({
                                "eval_avg_win_rate": eval_win_rate,
                                "eval_avg_detection_rate": eval_detection_rate,
                                "eval_avg_returns": eval_average_returns,
                                "eval_std_returns": eval_std_returns,
                                "eval_avg_episode_steps": eval_average_episode_steps,
                                "eval_std_episode_steps": eval_std_episode_steps,
                                "eval_avg_win_steps": eval_average_win_steps,
                                "eval_std_win_steps": eval_std_win_steps,
                                "eval_avg_detected_steps": eval_average_detected_steps,
                                "eval_std_detected_steps": eval_std_detected_steps,
                                "eval_avg_max_steps_steps": eval_average_max_steps_steps,
                                "eval_std_max_steps_steps": eval_std_max_steps_steps,
                                "current_epsilon": agent.current_epsilon,
                                "current_episode": episode,
                                "q_table_size": len(agent.q_values),
                                "unique_states": len(agent._str_to_id)
                            }, step=episode)

                        # Now we need to keep statistics during the --test_for number of episodes
                        test_wins = 0
                        test_detected = 0
                        test_max_steps = 0
                        test_num_win_steps = []
                        test_num_detected_steps = []
                        test_num_max_steps_steps = []
                        test_num_detected_returns = []
                        test_num_win_returns = []
                        test_num_max_steps_returns = []

                        # Test
                        for test_episode in range(1, args.test_for + 1):
                            # Play 1 episode
                            # See that we force the model to freeze by telling it that it is in 'testing' mode.
                            # Also the episode_num is not updated since this controls the decay of the epsilon during training and we dont want to change that
                            test_observation, test_num_steps = agent.play_game(concept_observation, testing=True, episode_num=episode)       

                            # Do we have a good observation? It can be that it run of of actions and observation is None
                            if test_observation:
                                test_state = test_observation.state
                                test_reward = test_observation.reward
                                test_end = test_observation.end
                                test_info = test_observation.info

                                if test_info and test_info['end_reason'] == AgentStatus.Fail:
                                    test_detected +=1
                                    test_num_detected_steps += [num_steps]
                                    test_num_detected_returns += [reward]
                                elif test_info and test_info['end_reason'] == AgentStatus.Success:
                                    test_wins += 1
                                    test_num_win_steps += [num_steps]
                                    test_num_win_returns += [reward]
                                elif test_info and test_info['end_reason'] == AgentStatus.TimeoutReached:
                                    test_max_steps += 1
                                    test_num_max_steps_steps += [num_steps]
                                    test_num_max_steps_returns += [reward]

                                agent._logger.error(f"\tTesting episode {test_episode}: Steps={test_num_steps}. Reward {test_reward}. States in Q_table = {len(agent.q_values)}")

                            # Reset the game
                            test_observation = agent.request_game_reset()
                            # Reset the history of actions
                            agent.actions_history = set()

                            # Convert the obvervation to conceptual observation
                            test_observation = convert_ips_to_concepts(test_observation, agent._logger, agent.concept_logger)
                            # From now one the observation will be in concepts

                            test_win_rate = (test_wins/test_episode) * 100
                            test_detection_rate = (test_detected/test_episode) * 100
                            test_average_returns = np.mean(test_num_detected_returns + test_num_win_returns + test_num_max_steps_returns)
                            test_std_returns = np.std(test_num_detected_returns + test_num_win_returns + test_num_max_steps_returns)
                            test_average_episode_steps = np.mean(test_num_win_steps + test_num_detected_steps + test_num_max_steps_steps)
                            test_std_episode_steps = np.std(test_num_win_steps + test_num_detected_steps + test_num_max_steps_steps)
                            test_average_win_steps = np.mean(test_num_win_steps)
                            test_std_win_steps = np.std(test_num_win_steps)
                            test_average_detected_steps = np.mean(test_num_detected_steps)
                            test_std_detected_steps = np.std(test_num_detected_steps)
                            test_average_max_steps_steps = np.mean(test_num_max_steps_steps)
                            test_std_max_steps_steps = np.std(test_num_max_steps_steps)

                            # Store the model every --eval_each episodes. 
                            # Use episode (training counter) and not test_episode (test counter)
                            if episode % args.store_models_every == 0 and episode != 0:
                                agent.store_q_table(args.models_dir, f'conceptual_q_agent.experiment{args.experiment_id}-episodes-{episode}.pickle')

                        text = f'''Tested for {test_episode} episodes after {episode} training episode.
                            Wins={test_wins},
                            Detections={test_detected},
                            winrate={test_win_rate:.3f}%,
                            detection_rate={test_detection_rate:.3f}%,
                            average_returns={test_average_returns:.3f} +- {test_std_returns:.3f},
                            average_episode_steps={test_average_episode_steps:.3f} +- {test_std_episode_steps:.3f},
                            average_win_steps={test_average_win_steps:.3f} +- {test_std_win_steps:.3f},
                            average_detected_steps={test_average_detected_steps:.3f} +- {test_std_detected_steps:.3f}
                            average_max_steps_steps={test_std_max_steps_steps:.3f} +- {test_std_max_steps_steps:.3f},
                            epsilon={agent.current_epsilon}
                            '''
                        agent._logger.info(text)
                        print(text)

                        # Log test metrics to MLflow if enabled
                        if args.use_mlflow:
                            mlflow.log_metric("test_avg_win_rate", test_win_rate, step=episode)
                            mlflow.log_metric("test_avg_detection_rate", test_detection_rate, step=episode)
                            mlflow.log_metric("test_avg_returns", test_average_returns, step=episode)
                            mlflow.log_metric("test_std_returns", test_std_returns, step=episode)
                            mlflow.log_metric("test_avg_episode_steps", test_average_episode_steps, step=episode)
                            mlflow.log_metric("test_std_episode_steps", test_std_episode_steps, step=episode)
                            mlflow.log_metric("test_avg_win_steps", test_average_win_steps, step=episode)
                            mlflow.log_metric("test_std_win_steps", test_std_win_steps, step=episode)
                            mlflow.log_metric("test_avg_detected_steps", test_average_detected_steps, step=episode)
                            mlflow.log_metric("test_std_detected_steps", test_std_detected_steps, step=episode)
                            mlflow.log_metric("test_avg_max_steps_steps", test_average_max_steps_steps, step=episode)
                            mlflow.log_metric("test_std_max_steps_steps", test_std_max_steps_steps, step=episode)
                            mlflow.log_metric("current_epsilon", agent.current_epsilon, step=episode)
                            mlflow.log_metric("current_episode", episode, step=episode)
                        
                        # Log test metrics to Wandb if enabled
                        if args.use_wandb:
                            wandb.log({
                                "test_avg_win_rate": test_win_rate,
                                "test_avg_detection_rate": test_detection_rate,
                                "test_avg_returns": test_average_returns,
                                "test_std_returns": test_std_returns,
                                "test_avg_episode_steps": test_average_episode_steps,
                                "test_std_episode_steps": test_std_episode_steps,
                                "test_avg_win_steps": test_average_win_steps,
                                "test_std_win_steps": test_std_win_steps,
                                "test_avg_detected_steps": test_average_detected_steps,
                                "test_std_detected_steps": test_std_detected_steps,
                                "test_avg_max_steps_steps": test_average_max_steps_steps,
                                "test_std_max_steps_steps": test_std_max_steps_steps,
                                "current_epsilon": agent.current_epsilon,
                                "current_episode": episode,
                                "q_table_size": len(agent.q_values),
                                "unique_states": len(agent._str_to_id)
                            }, step=episode)

                        if test_win_rate >= args.early_stop_threshold:
                            agent.logger.info(f'Early stopping. Test win rate: {test_win_rate}. Threshold: {args.early_stop_threshold}')
                            early_stop = True

            
            # Log the last final episode when it ends
            text = f'''Final model performance after {episode} episodes.
                Wins={wins},
                Detections={detected},
                winrate={eval_win_rate:.3f}%,
                detection_rate={eval_detection_rate:.3f}%,
                average_returns={eval_average_returns:.3f} +- {eval_std_returns:.3f},
                average_episode_steps={eval_average_episode_steps:.3f} +- {eval_std_episode_steps:.3f},
                average_win_steps={eval_average_win_steps:.3f} +- {eval_std_win_steps:.3f},
                average_detected_steps={eval_average_detected_steps:.3f} +- {eval_std_detected_steps:.3f}
                average_max_steps_steps={eval_std_max_steps_steps:.3f} +- {eval_std_max_steps_steps:.3f},
                epsilon={agent.current_epsilon}
                '''

            agent._logger.info(text)
            print(text)
            agent._logger.error("Terminating interaction")
            agent.terminate_connection()
        
        finally:
            # Clean up logging sessions
            if args.use_mlflow and mlflow_run:
                mlflow.end_run()
            if args.use_wandb:
                wandb.finish()

    except KeyboardInterrupt:
        # Store the q-table
        if not args.testing:
            agent.store_q_table(args.models_dir, f'conceptual_q_agent.experiment{args.experiment_id}-episodes-{episode}.pickle')
    finally:
        # Store the q-table
        if not args.testing:
            agent.store_q_table(args.models_dir, f'conceptual_q_agent.experiment{args.experiment_id}-episodes-{episode}.pickle')<|MERGE_RESOLUTION|>--- conflicted
+++ resolved
@@ -239,9 +239,6 @@
         if not testing:
             self.current_epsilon = self.update_epsilon_with_decay(episode_num)
 
-<<<<<<< HEAD
-        # This will be the last observation played before returning
-=======
         # Log episode summary
         if self.concept_logger:
             end_reason = "success" if observation and observation.info and observation.info.get('end_reason') == AgentStatus.Success else \
@@ -253,7 +250,6 @@
             )
 
         # This will be the last observation played before the reset
->>>>>>> a4340e78
         return observation, num_steps
 
 if __name__ == '__main__':
